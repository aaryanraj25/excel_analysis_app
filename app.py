--- conflicted
+++ resolved
@@ -1,7 +1,6 @@
 import pandas as pd
 import streamlit as st
 import plotly.express as px
-<<<<<<< HEAD
 import plotly.graph_objects as go
 from datetime import datetime
 
@@ -9,78 +8,6 @@
 def load_and_clean_packet_data(file):
     df = pd.read_excel(file)
     df.set_index('Account', inplace=True, drop=False)
-=======
-from io import BytesIO
-import json
-import os
-from datetime import datetime
-
-# Initialize session state for stored links
-if 'stored_links' not in st.session_state:
-    # Try to load existing links from file
-    try:
-        with open('stored_links.json', 'r') as f:
-            st.session_state.stored_links = json.load(f)
-    except FileNotFoundError:
-        st.session_state.stored_links = {}
-
-def save_links():
-    """Save stored links to file"""
-    with open('stored_links.json', 'w') as f:
-        json.dump(st.session_state.stored_links, f)
-
-def load_and_clean_data(files):
-    """Load and process uploaded Excel files"""
-    dataframes = {}
-    for file in files:
-        try:
-            df = pd.read_excel(file)
-            df = process_dataframe(df)
-            if df is not None:
-                dataframes[file.name] = df
-        except Exception as e:
-            st.error(f"Error processing {file.name}: {str(e)}")
-    return dataframes
-
-def load_from_link(link):
-    """Load data from a saved link (Google Sheets or Excel)"""
-    try:
-        # Check if it's a Google Sheets link
-        if 'docs.google.com/spreadsheets' in link:
-            df = load_google_sheet(link)  # Load from Google Sheets
-        else:
-            df = pd.read_excel(link)  # Load from Excel
-        return process_dataframe(df)
-    except Exception as e:
-        st.error(f"Error loading data from link: {str(e)}")
-        return None
-
-def load_google_sheet(link):
-    """Load data from a public Google Sheets link"""
-    try:
-        # Extract the spreadsheet ID from the Google Sheets link
-        sheet_id = link.split('/d/')[1].split('/')[0]
-        
-        # Construct the export URL to fetch the sheet as CSV
-        url = f'https://docs.google.com/spreadsheets/d/{sheet_id}/export?format=csv'
-        
-        # Load the data directly into a pandas DataFrame
-        df = pd.read_csv(url)
-        
-        # Process the DataFrame (you can validate or clean it as necessary)
-        return process_dataframe(df)
-    except Exception as e:
-        st.error(f"Error loading data from Google Sheets: {str(e)}")
-        return None
-
-def process_dataframe(df):
-    """Process and validate dataframe"""
-    # Ensure required columns exist
-    required_columns = ['Account', 'A/C Holder Name', 'State']
-    if not all(col in df.columns for col in required_columns):
-        st.error(f"Missing required columns. Please ensure the file contains: {', '.join(required_columns)}")
-        return None
->>>>>>> e375464f
     
     # Calculate Total and Average columns for numeric columns only
     numeric_cols = df.select_dtypes(include=['float64', 'int64']).columns
@@ -93,30 +20,7 @@
         
     return df
 
-<<<<<<< HEAD
 def calculate_packet_statistics(df):
-=======
-def create_combined_statistics(dataframes):
-    """Calculate combined statistics across all files"""
-    total_packets = 0
-    total_account_holders = 0
-    all_monthly_averages = []
-    
-    for df in dataframes.values():
-        numeric_df = df.select_dtypes(include=['float64', 'int64']).drop(['Total', 'Average'], axis=1, errors='ignore')
-        total_packets += numeric_df.sum().sum()
-        total_account_holders += len(df)
-        all_monthly_averages.append(numeric_df.mean().mean())
-    
-    return {
-        'total_packets': total_packets,
-        'total_account_holders': total_account_holders,
-        'avg_packets_per_month': sum(all_monthly_averages) / len(all_monthly_averages) if all_monthly_averages else 0
-    }
-
-def calculate_statistics(df):
-    """Calculate statistics for a single dataframe"""
->>>>>>> e375464f
     numeric_df = df.select_dtypes(include=['float64', 'int64']).drop(['Total', 'Average'], axis=1, errors='ignore')
     return {
         'total_packets': numeric_df.sum().sum(),
@@ -329,7 +233,6 @@
                     aspect='auto')
     return fig
 
-<<<<<<< HEAD
 def main():
     st.title('Novoxis Analysis Dashboard')
     
@@ -400,153 +303,6 @@
                                  df.to_csv(index=False), 
                                  "analyzed_invoice_data.csv", 
                                  "text/csv")
-=======
-def analyze_data(dataframes):
-    """Analyze and display visualizations for the data"""
-    try:
-        file_names = list(dataframes.keys())
-        selected_file = st.selectbox("Select File to Analyze", file_names)
-        
-        st.header('Overall Statistics')
-        combined_stats = create_combined_statistics(dataframes)
-        
-        col1, col2, col3 = st.columns(3)
-        with col1:
-            st.metric("Total Packets (All Files)", f"{combined_stats['total_packets']:,}")
-        with col2:
-            st.metric("Total Accounts (All Files)", combined_stats['total_account_holders'])
-        with col3:
-            st.metric("Average Packets per Month (All Files)", 
-                     f"{combined_stats['avg_packets_per_month']:,.0f}")
-        
-        df = dataframes[selected_file]
-        st.header(f'Analysis for {selected_file}')
-        stats = calculate_statistics(df)
-        
-        col1, col2, col3 = st.columns(3)
-        with col1:
-            st.metric("File Total Packets", f"{stats['total_packets']:,}")
-        with col2:
-            st.metric("File Number of Accounts", len(df))
-        with col3:
-            st.metric("File Average Packets per Month", 
-                     f"{stats['monthly_averages'].mean():,.0f}")
-        
-        # Monthly trend chart
-        trend_chart = create_monthly_trend_chart(df)
-        if trend_chart:
-            st.plotly_chart(trend_chart, use_container_width=True)
-        
-        # Distribution charts
-        col1, col2 = st.columns(2)
-        with col1:
-            account_pie = create_account_distribution_pie(df)
-            if account_pie:
-                st.plotly_chart(account_pie)
-        with col2:
-            state_pie = create_state_distribution_pie(df)
-            if state_pie:
-                st.plotly_chart(state_pie)
-        
-        # Account holder analysis
-        st.header('Account Holder Analysis')
-        tab1, tab2 = st.tabs(["Bar Chart", "Line Chart"])
-        
-        with tab1:
-            bar_chart = create_account_holder_bar_chart(df)
-            if bar_chart:
-                st.plotly_chart(bar_chart, use_container_width=True)
-        
-        with tab2:
-            line_chart = create_monthly_holder_comparison(df)
-            if line_chart:
-                st.plotly_chart(line_chart, use_container_width=True)
-        
-        # Heatmap
-        heatmap = create_heatmap(df)
-        if heatmap:
-            st.plotly_chart(heatmap)
-            
-            st.header('Detailed Data View')
-            cols = [col for col in df.columns if col not in ['Total', 'Average']] + ['Total', 'Average']
-            df_display = df[cols]
-            st.dataframe(df_display)
-            
-            col1, col2 = st.columns(2)
-            with col1:
-                csv_data = df_display.to_csv(index=False).encode('utf-8')
-                st.download_button(
-                    "Download current file data as CSV",
-                    csv_data,
-                    f"analyzed_data_{selected_file}.csv",
-                    "text/csv"
-                )
-            
-            with col2:
-                combined_df = pd.concat(dataframes.values(), keys=dataframes.keys())
-                combined_csv = combined_df.to_csv(index=False).encode('utf-8')
-                st.download_button(
-                    "Download all analyzed data as CSV",
-                    combined_csv,
-                    "all_analyzed_data.csv",
-                    "text/csv"
-                )
-    except Exception as e:
-        st.error(f"An error occurred while processing the data: {str(e)}")
-
-def main():
-    st.set_page_config(layout="wide")
-    st.title('Novoxis Analysis Dashboard')
-    
-    # Sidebar for adding new links
-    with st.sidebar:
-        st.header("Manage Data Sources")
-        new_link = st.text_input("Add new Excel/Google Sheet link")
-        link_name = st.text_input("Give this link a name")
-        if st.button("Add Link") and new_link and link_name:
-            st.session_state.stored_links[link_name] = new_link
-            save_links()
-            st.success(f"Added link: {link_name}")
-        
-        # Show stored links
-        st.header("Stored Data Sources")
-        for name, link in st.session_state.stored_links.items():
-            col1, col2 = st.columns([3, 1])
-            col1.write(f"{name}: {link}")
-            if col2.button("Remove", key=f"remove_{name}"):
-                del st.session_state.stored_links[name]
-                save_links()
-                st.rerun()
-    
-    # Main content area
-    tab1, tab2 = st.tabs(["File Upload", "Saved Links"])
-    
-    with tab1:
-        uploaded_files = st.file_uploader("Choose Excel files", type=['xlsx', 'xls'], accept_multiple_files=True)
-        if uploaded_files:
-            dataframes = load_and_clean_data(uploaded_files)
-            if dataframes:
-                analyze_data(dataframes)
-    
-    with tab2:
-        if st.session_state.stored_links:
-            selected_links = st.multiselect(
-                "Select links to analyze",
-                options=list(st.session_state.stored_links.keys())
-            )
-            
-            if selected_links:
-                dataframes = {}
-                for name in selected_links:
-                    df = load_from_link(st.session_state.stored_links[name])
-                    if df is not None:
-                        dataframes[name] = df
-                
-                if dataframes:
-                    analyze_data(dataframes)
-        else:
-            st.info("No saved links available. Add links using the sidebar.")
->>>>>>> e375464f
 
 if __name__ == '__main__':
     main()